"""
Project OCELoT: Open, Competitive Evaluation Leaderboard of Translations
"""
import re
import xml
from pathlib import Path
from uuid import uuid4

import lxml.etree as ET
import xmlschema
from bs4 import BeautifulSoup
from django.core.exceptions import ValidationError
from django.db import DEFAULT_DB_ALIAS
from django.db import models
from sacrebleu.sacrebleu import corpus_bleu  # type: ignore
from sacrebleu.sacrebleu import corpus_chrf  # type: ignore
from sacrebleu.sacrebleu import process_to_text  # type: ignore
from sacrebleu.sacrebleu import TOKENIZERS

from leaderboard.utils import analyze_xml_file
from leaderboard.utils import process_xml_to_text
from ocelot.settings import MEDIA_ROOT

# Add support for character-based BLEU scores
TOKENIZERS['char-based'] = lambda x: ' '.join((c for c in x))

MAX_CODE_LENGTH = 10  # ISO 639 codes need 3 chars, but better add buffer
MAX_NAME_LENGTH = 200
MAX_DESCRIPTION_LENGTH = 2000
MAX_TOKEN_LENGTH = 10

SGML_FILE = 'SGML'  # supported extensions: .sgm
TEXT_FILE = 'TEXT'  # supported extensions: .txt
XML_FILE = 'XML'  # supported extensions: .xml

FILE_FORMAT_CHOICES = (
    (SGML_FILE, 'SGML format'),
    (TEXT_FILE, 'Text format'),
    (XML_FILE, 'XML format'),
)

SGML_XSD_SCHEMA = """<?xml version="1.0"?>
<xs:schema xmlns:xs="http://www.w3.org/2001/XMLSchema">
  <xs:element name="tstset" type="TestSetType"/>

  <xs:complexType name="ParagraphType">
    <xs:sequence>
      <xs:element name="seg" maxOccurs="unbounded">
        <xs:complexType>
          <xs:simpleContent>
            <xs:extension base="xs:string">
              <xs:attribute name="id" type="xs:string"/>
            </xs:extension>
          </xs:simpleContent>
        </xs:complexType>
      </xs:element>
    </xs:sequence>
  </xs:complexType>

  <xs:complexType name="DocumentType">
    <xs:sequence>
      <xs:element name="p" type="ParagraphType" maxOccurs="unbounded"/>
    </xs:sequence>
    <xs:attribute name="docid" type="xs:string"/>
    <xs:attribute name="sysid" type="xs:string"/>
    <xs:attribute name="genre" type="xs:string"/>
    <xs:attribute name="origlang" type="xs:string"/>
  </xs:complexType>

  <xs:complexType name="TestSetType">
    <xs:sequence>
      <xs:element name="doc" type="DocumentType" maxOccurs="unbounded"/>
    </xs:sequence>
    <xs:attribute name="setid" type="xs:string"/>
    <xs:attribute name="srclang" type="xs:string"/>
    <xs:attribute name="trglang" type="xs:string"/>
  </xs:complexType>

</xs:schema>
"""

XML_RNG_SCHEMA = """<?xml version="1.0" encoding="UTF-8"?>
<grammar xmlns="http://relaxng.org/ns/structure/1.0"
         datatypeLibrary="http://www.w3.org/2001/XMLSchema-datatypes">
  <define name="Segment">
    <element>
      <name ns="">seg</name>
      <attribute>
        <name ns="">id</name>
        <data type="positiveInteger"/>
      </attribute>
      <optional>
        <attribute>
          <name ns="">type</name>
          <data type="string"/>
        </attribute>
      </optional>
      <text/>
    </element>
  </define>
  <define name="Paragraph">
    <element>
      <name ns="">p</name>
      <zeroOrMore>
        <ref name="Segment"/>
      </zeroOrMore>
    </element>
  </define>
  <define name="Source">
    <element>
      <name ns="">src</name>
      <attribute>
        <name ns="">lang</name>
        <data type="language"/>
      </attribute>
      <optional>
        <attribute>
          <name ns="">translator</name>
          <data type="string"/>
        </attribute>
      </optional>
      <oneOrMore>
        <ref name="Paragraph"/>
      </oneOrMore>
    </element>
  </define>
  <define name="Reference">
    <element>
      <name ns="">ref</name>
      <attribute>
        <name ns="">lang</name>
        <data type="language"/>
      </attribute>
      <optional>
        <attribute>
          <name ns="">translator</name>
          <data type="string"/>
        </attribute>
      </optional>
      <oneOrMore>
        <ref name="Paragraph"/>
      </oneOrMore>
    </element>
  </define>
  <define name="System">
    <element>
      <name ns="">hyp</name>
      <attribute>
        <name ns="">lang</name>
        <data type="language"/>
      </attribute>
      <attribute>
        <name ns="">system</name>
        <data type="string"/>
      </attribute>
      <oneOrMore>
        <ref name="Paragraph"/>
      </oneOrMore>
    </element>
  </define>
  <define name="Document">
    <element>
      <name ns="">doc</name>
      <attribute>
        <name ns="">id</name>
        <data type="string"/>
      </attribute>
      <attribute>
        <name ns="">origlang</name>
        <data type="language"/>
      </attribute>
      <optional>
        <attribute>
          <name ns="">testsuite</name>
          <data type="string"/>
        </attribute>
      </optional>
      <ref name="Source"/>
      <zeroOrMore>
        <ref name="Reference"/>
      </zeroOrMore>
      <zeroOrMore>
        <ref name="System"/>
      </zeroOrMore>
    </element>
  </define>
  <define name="Collection">
    <element>
      <name ns="">collection</name>
      <attribute>
        <name ns="">id</name>
        <data type="string"/>
      </attribute>
      <oneOrMore>
        <ref name="Document"/>
      </oneOrMore>
    </element>
  </define>
  <define name="Dataset">
    <element>
      <name ns="">dataset</name>
      <attribute>
        <name ns="">id</name>
        <data type="string"/>
      </attribute>
      <zeroOrMore>
        <ref name="Collection"/>
      </zeroOrMore>
      <zeroOrMore>
        <ref name="Document"/>
      </zeroOrMore>
    </element>
  </define>
  <start>
    <ref name="Dataset"/>
  </start>
</grammar>
"""


def validate_sgml_schema(hyp_file):
    """Validates SGML file based on XSD schema."""
    if not hyp_file.name.endswith('.sgm'):
        return  # Skip validation for other format files.

    schema = xmlschema.XMLSchema(SGML_XSD_SCHEMA)

    try:
        schema.validate(hyp_file)
    except (
        xmlschema.XMLSchemaValidationError,
        xml.etree.ElementTree.ParseError,
    ) as error:
        _msg = 'SGML file invalid: {0}'.format(error)
        raise ValidationError(_msg)


def validate_xml_src_testset(xml_file):
    """Validate source texts in XML file."""
    if not xml_file.name.endswith('.xml'):
        return  # Skip validation for other formats

    _, src_langs, _, _, _ = analyze_xml_file(xml_file)
    if len(src_langs) == 0:
        _msg = 'No source language found in the XML file {0}'.format(
            xml_file.name
        )
        raise ValidationError(_msg)

    # Two source languages in XML files are allowed since WMT22 Chat Task
    if len(src_langs) > 1:
        _msg = 'XML files with 2+ source languages are not supported'
        raise ValidationError(_msg)


def validate_xml_ref_testset(xml_file):
    """Validate reference texts in XML file."""
    if not xml_file.name.endswith('.xml'):
        return  # Skip validation for other formats

    _, _, ref_langs, translators, _ = analyze_xml_file(xml_file)
    if len(ref_langs) == 0 or len(translators) == 0:
        _msg = 'No reference found in the XML file {0}'.format(
            xml_file.name
        )
        raise ValidationError(_msg)

    # Two reference languages in XML files are allowed since WMT22 Chat Task
    if len(ref_langs) > 2:
        _msg = 'XML files with 2+ reference languages are not supported'
        raise ValidationError(_msg)
        # Note that multiple references for a single language are supported


def validate_xml_submission(xml_file):
    """Validate submissions in XML format."""
    if not xml_file.name.endswith('.xml'):
        return  # Skip validation for other formats

    validate_xml_schema(xml_file)
    xml_file.seek(0)  # To be able to read() again

    # Check if the submission has some translations from one system only
    _, _, _, _, systems = analyze_xml_file(xml_file)
    if len(systems) == 0:
        _msg = 'No system found in the XML file {0}'.format(xml_file.name)
        raise ValidationError(_msg)
    if len(systems) > 1:
        _msg = 'XML files with multiple systems are not supported'
        raise ValidationError(_msg)

    # TODO: Validate that the collection (if specified in the test set) is
    # present in the file. Do it here or in full_clean()


def validate_xml_schema(xml_file):
    """Validates XML file based on RNG schema."""

    if not xml_file.name.endswith('.xml'):
        return  # Skip validation for other format files.

    is_valid = False
    relaxng = None
    try:
        # Could not make it working with a RNC schema, so using RNG instead.
        # lxml did not use rnc2rng as described in the documentation:
        # https://lxml.de/validation.html#relaxng
        schema = ET.fromstring(XML_RNG_SCHEMA.encode())
        relaxng = ET.RelaxNG(schema)
        hyp_doc = ET.parse(xml_file)
        is_valid = relaxng.validate(hyp_doc)
    except Exception as error:
        _msg = 'XML file invalid: {0}'.format(error)
        raise ValidationError(_msg)

    if not is_valid:
        _msg = 'XML file invalid: {0}. It does not validate against the XML Schema:'.format(
            xml_file,
        )
        if relaxng:
            for _err in relaxng.error_log[
                :1
            ]:  # Display only the first error
                _msg += " Line %s: %s\n" % (_err.line, _err.message)
        raise ValidationError(_msg)


def validate_team_name(value):
    """Validates team name matches r'^[a-zA-Z0-9_\\- ]{2,32}$'."""
    valid_name = re.compile(r'^[a-zA-Z0-9_\- ]{2,32}$')
    if not valid_name.match(value):
        _msg = 'Team name must match regexp r"^[a-zA-Z0-9_\\- ]{2,32}$"'
        raise ValidationError(_msg)


def validate_institution_name(value):
    """Validates institution name: UTF-8 Latin script or LaTeX escape
    sequences.
    """
    valid_name = re.compile(r'^[\u0000-\u017F]{2,32}$')
    if not valid_name.match(value):
        _msg = (
            'Institution name must consist only of UTF-8 Latin script '
            'or LaTeX escape sequences, and max 32 characters.'
        )
        raise ValidationError(_msg)


def validate_publication_name(value):
    """Validates short publication name: ASCII letters, digits, dot, dash
    and underscore, no whitespace.
    """
    # Keeping max 32 characters for backward compatibility
    valid_name = re.compile(r'^[a-zA-Z0-9_\-.]{2,32}$')
    if not valid_name.match(value):
        _msg = 'Short publication name must match regexp r"^[a-zA-Z0-9._\\-.]{2,12}$"'
        raise ValidationError(_msg)


def validate_token(value):
    """Validates token matches r'[a-f0-9]{10}'."""
    valid_token = re.compile(r'[a-f0-9]{10}')
    if not valid_token.match(value):
        _msg = 'Team name must match regexp r"[a-f0-9]{10}"'
        raise ValidationError(_msg)


class Competition(models.Model):
    """Models a competition."""

    is_active = models.BooleanField(
        blank=False,
        db_index=True,
        default=False,
        help_text='Is active competition?',
    )

    # True or False overrides the setting from TestSet and Submission.
    # Set to None to fallback to TestSet.is_public
    is_public = models.BooleanField(
        blank=True,
        db_index=True,
        default=None,
        help_text='Are submissions publicly visible? '
        'Overwrites settings in test sets and submissions unless Unknown',
        null=True,
    )

    name = models.CharField(
        blank=False,
        db_index=True,
        help_text=(
            'Competition name (max {0} characters)'.format(MAX_NAME_LENGTH)
        ),
        max_length=MAX_NAME_LENGTH,
        unique=True,
    )

    description = models.TextField(
        blank=False,
        help_text=(
            'Competition description (max {0} characters)'.format(
                MAX_DESCRIPTION_LENGTH
            )
        ),
        max_length=MAX_DESCRIPTION_LENGTH,
    )

    # Date and time when the competition starts
    start_time = models.DateTimeField(
        blank=True,
        help_text='Competition start time (an empty value means no start time)',
        null=True,
    )

    # Date and time when the competition ends
    deadline = models.DateTimeField(
        blank=True,
        help_text='Competition deadline (an empty value means no deadline)',
        null=True,
    )

    def __repr__(self):
        return (
            'Competition(name={0}, start_time={1}, deadline={2})'.format(
                self.name, self.start_time, self.deadline
            )
        )

    def __str__(self):
        return self.name


class Language(models.Model):
    """Models a language."""

    code = models.CharField(
        blank=False,
        db_index=True,
        max_length=MAX_CODE_LENGTH,
        help_text=(
            'ISO 639 code (max {0} characters)'.format(MAX_CODE_LENGTH)
        ),
    )

    name = models.CharField(
        blank=False,
        db_index=True,
        max_length=MAX_NAME_LENGTH,
        help_text=(
            'Language name (max {0} characters)'.format(MAX_NAME_LENGTH)
        ),
    )

    def __repr__(self):
        return 'Language(code={0}, name={1})'.format(self.code, self.name)

    def __str__(self):
        return '{0} ({1})'.format(self.name, self.code)


class TestSet(models.Model):
    """Models a test set."""

    is_active = models.BooleanField(
        blank=False,
        db_index=True,
        default=False,
        help_text='Is active test set?',
    )

    # True or False overrides the setting from Submission.
    # Set to None to fallback to Submission.is_public
    is_public = models.BooleanField(
        blank=True,
        db_index=True,
        default=None,
        help_text='Are submissions publicly visible? '
        'Overwrite settings from submissions unless Unknown',
        null=True,
    )

    name = models.CharField(
        blank=False,
        db_index=True,
        max_length=MAX_NAME_LENGTH,
        help_text=(
            'Test set name (max {0} characters)'.format(MAX_NAME_LENGTH)
        ),
    )

    source_language = models.ForeignKey(
        Language,
        on_delete=models.PROTECT,
        related_name='source_language_set',
        null=True,
    )

    target_language = models.ForeignKey(
        Language,
        on_delete=models.PROTECT,
        related_name='target_language_set',
        null=True,
    )

    file_format = models.CharField(
        choices=FILE_FORMAT_CHOICES,
        default=XML_FILE,
        max_length=4,
    )

    src_file = models.FileField(
        blank=True,
        upload_to='testsets',
        help_text='SGML, XML or text file containing test set source',
        null=True,
        validators=[validate_xml_src_testset],
    )

    ref_file = models.FileField(
        blank=True,
        upload_to='testsets',
        help_text='SGML, XML or text file containing test set reference(s)',
        null=True,
        validators=[validate_xml_ref_testset],
    )

    competition = models.ForeignKey(
        Competition,
        blank=True,
        null=True,
        on_delete=models.PROTECT,
        related_name='test_sets',
        related_query_name='test_sets',
    )

    # If a collection ID is provided, automatic scores are computed only on the
    # data from that collection
    collection = models.CharField(
        blank=True,
        null=True,
        max_length=MAX_NAME_LENGTH,
        help_text=(
            'Optional collection name (max {0} characters)'.format(
                MAX_NAME_LENGTH
            )
        ),
    )

    def __repr__(self):
        return 'TestSet(name={0}, source={1}, target={2}, src={3}, ref={4}, collection={5})'.format(
            self.name,
            self.source_language.code,
            self.target_language.code,
            self.src_file.name,
            self.ref_file.name,
            self.collection,
        )

    def __str__(self):
        return '{0} test set ({1}-{2})'.format(
            self.name,
            self.source_language.code,
            self.target_language.code,
        )

    def _create_text_files(self):
        """
        Creates test set text files from SGML or XML files.
        If files are already in text format, do nothing.
        For XML format, it extracts data only from the collection if defined.
        """
        if self.file_format == TEXT_FILE:
            return

        if self.file_format == SGML_FILE:
            for sgml_file in (self.ref_file, self.src_file):
                sgml_path = str(sgml_file.name)
                text_path = sgml_path.replace('.sgm', '.txt')
                if not Path(text_path).exists():
                    process_to_text(sgml_path, text_path)

        elif self.file_format == XML_FILE:
            # Extract source text
            src_path = str(self.src_file.name)
            txt_path = src_path.replace('.xml', '.txt')

            if not Path(txt_path).exists():
                # After validation it's guaranteed that src_langs has only one element
                _, src_langs, _, _, _ = analyze_xml_file(src_path)
                process_xml_to_text(
                    src_path,
                    txt_path,
                    source=src_langs.pop(),
                    collection=self.collection,
                )

            # Extract reference texts; multiple references will be tab-separated
            ref_path = str(self.ref_file.name)
            txt_path = ref_path.replace('.xml', '.txt')

            if not Path(txt_path).exists():
                _, _, _, translators, _ = analyze_xml_file(ref_path)
                # Sort to guarantee reproducibility
                # Scores will be computed against the first reference only
                translator = sorted(list(translators))[0]
                process_xml_to_text(
                    ref_path,
                    txt_path,
                    reference=translator,
                    collection=self.collection,
                )

    def full_clean(self, exclude=None, validate_unique=True):
        """Validates test set files."""
        for current_file in (self.ref_file, self.src_file):
            current_path = str(current_file.name)

            if self.file_format == SGML_FILE:
                if not current_path.endswith('.sgm'):
                    _msg = 'Invalid SGML file name {0}'.format(
                        current_path
                    )
                    raise ValidationError(_msg)

            elif self.file_format == XML_FILE:
                if not current_path.endswith('.xml'):
                    _msg = 'Invalid XML file named {0}'.format(
                        current_path
                    )
                    raise ValidationError(_msg)

                # TODO: Validate that a collection (if requested) is present in
                # the XML file. Do it here or in validate_xml_submission()

            elif self.file_format == TEXT_FILE:
                if not current_path.endswith('.txt'):
                    _msg = 'Invalid text file name {0}'.format(
                        current_path
                    )
                    raise ValidationError(_msg)

        super().full_clean(
            exclude=exclude, validate_unique=validate_unique
        )

    def save(
        self,
        force_insert=False,
        force_update=False,
        using=DEFAULT_DB_ALIAS,
        update_fields=None,
    ):
        """Creates test set text files on save()."""
        super().save(force_insert, force_update, using, update_fields)
        if self.id:
            self._create_text_files()


class Team(models.Model):
    """Models a team."""

    is_active = models.BooleanField(
        blank=False,
        db_index=True,
        default=False,
        help_text='Is active?',
    )

    is_flagged = models.BooleanField(
        blank=False,
        db_index=True,
        default=False,
        help_text='Is flagged?',
    )

    is_removed = models.BooleanField(
        blank=False,
        db_index=True,
        default=False,
        help_text='Is removed?',
    )

    is_verified = models.BooleanField(
        blank=False,
        db_index=True,
        default=False,
        help_text='Is verified?',
    )

    name = models.CharField(
        blank=False,
        db_index=True,
        max_length=MAX_NAME_LENGTH,
        help_text=(
            'Team name (max {0} characters)'.format(32)  # see validation
        ),
        unique=True,
        validators=[validate_team_name],
    )

    email = models.EmailField(
        blank=False,
        db_index=True,
        max_length=MAX_NAME_LENGTH,
        help_text='Team email',
    )

    institution_name = models.CharField(
        blank=True,
        db_index=True,
        max_length=MAX_NAME_LENGTH,
        help_text=(
            'Institution name (max {0} characters)'.format(
                32
            )  # see validation
        ),
        validators=[validate_institution_name],
    )

    publication_name = models.CharField(
        blank=True,
        db_index=True,
        max_length=MAX_NAME_LENGTH,
        help_text=(
            'Team publication name (max {0} characters)'.format(
                32
            )  # see validation
        ),
        validators=[validate_publication_name],
    )

    publication_url = models.CharField(
        blank=True,
        max_length=MAX_NAME_LENGTH,
        help_text='Publication URL or citation',
    )

    description = models.TextField(
        blank=True,
        max_length=MAX_DESCRIPTION_LENGTH,
        help_text=(
            'Team description (max {0} characters)'.format(
                MAX_DESCRIPTION_LENGTH
            )
        ),
    )

    token = models.CharField(
        blank=True,
        db_index=True,
        max_length=MAX_TOKEN_LENGTH,
        unique=True,
        validators=[validate_token],
    )

    def __repr__(self):
        return 'Team(name={0}, email={1}, token={2})'.format(
            self.name, self.email, self.token
        )

    def __str__(self):
        return '{0} ({1})'.format(self.name, self.email)

    def _submissions(self):
        return Submission.objects.filter(submitted_by=self).count()

    def _primary_submissions(self):
        return Submission.objects.filter(
            submitted_by=self,
            is_primary=True,
        ).count()

    def _compute_token(self):
        token = uuid4().hex[:MAX_TOKEN_LENGTH]
        self.token = token
        self.save()

    def save(
        self,
        force_insert=False,
        force_update=False,
        using=DEFAULT_DB_ALIAS,
        update_fields=None,
    ):
        """Compute token on save()."""
        super().save(force_insert, force_update, using, update_fields)
        if not self.token and self.id:
            self._compute_token()


def _get_submission_upload_path(instance, filename):
    """Construct upload path based on test set and team data."""
    del filename  # not used

    submissions_count = 0
    submissions_for_team = Submission.objects.filter(
        submitted_by=instance.submitted_by.id,
        test_set=instance.test_set,
    )
    if submissions_for_team.exists():
        submissions_count = submissions_for_team.count()

    if instance.file_format == SGML_FILE:
        file_extension = 'sgm'

    elif instance.file_format == XML_FILE:
        file_extension = 'xml'

    elif instance.file_format == TEXT_FILE:
        file_extension = 'txt'

    new_filename = 'submissions/{0}.{1}-{2}.{3}.{4}.{5}'.format(
        instance.test_set.name,
        instance.test_set.source_language.code,
        instance.test_set.target_language.code,
        instance.submitted_by.name,
        submissions_count + 1,
        file_extension,
    )
    new_filename.replace(' ', '_').lower()

    return new_filename


class Submission(models.Model):
    """Models a submission."""

    date_created = models.DateTimeField(
        auto_now_add=True,
        null=True,
        help_text='Creation date of this submission',
    )

    is_constrained = models.BooleanField(
        blank=False,
        db_index=True,
        default=False,
        help_text='Is constrained sumission?',
    )

    is_flagged = models.BooleanField(
        blank=False,
        db_index=True,
        default=False,
        help_text='Is flagged?',
    )

    is_primary = models.BooleanField(
        blank=False,
        db_index=True,
        default=False,
        help_text='Is primary sumission?',
    )

    is_public = models.BooleanField(
        blank=False,
        db_index=True,
        default=False,
        help_text='Is publicly visible? '
        'Can be overwritten by settings of the test set or competition',
    )

    is_removed = models.BooleanField(
        blank=False,
        db_index=True,
        default=False,
        help_text='Is removed?',
    )

    name = models.CharField(
        blank=False,
        db_index=True,
        max_length=MAX_NAME_LENGTH,
        help_text=(
            'Submission name (max {0} characters)'.format(MAX_NAME_LENGTH)
        ),
    )

    # TODO: This field is not used? Fix or remove.
    original_name = models.CharField(
        blank=False,
        editable=False,
        max_length=MAX_NAME_LENGTH,
        help_text=(
            'Original file name (max {0} characters)'.format(
                MAX_NAME_LENGTH
            )
        ),
    )

    score = models.FloatField(
        blank=True, db_index=True, help_text='SacreBLEU score', null=True
    )

    score_chrf = models.FloatField(
        blank=True, db_index=True, help_text='chrF score', null=True
    )

    file_format = models.CharField(
        choices=FILE_FORMAT_CHOICES,
        default=TEXT_FILE,
        max_length=4,
    )

    hyp_file = models.FileField(
        upload_to=_get_submission_upload_path,
        help_text='SGML, XML or text file containing submission output',
        null=True,
        validators=[validate_sgml_schema, validate_xml_submission],
    )

    test_set = models.ForeignKey(TestSet, on_delete=models.PROTECT)

    submitted_by = models.ForeignKey(
        Team, on_delete=models.PROTECT, blank=True, null=True
    )

    def is_anonymous(self):
        """Checks if the submission is not publicly visible, taking into
        account settings at test set and competition levels."""
        # If the submission's test set is a part of a competition and the
        # competition has public visibility set (i.e. is not Unknown)
        if (
            self.test_set.competition
            and self.test_set.competition.is_public is not None
        ):
            return not self.test_set.competition.is_public
        # If the submission's test set has public visibility set (i.e. is not
        # Unknown)
        if self.test_set.is_public is not None:
            return not self.test_set.is_public
        # Otherwise, look at the submission public visibility only
        return not self.is_public

    def __repr__(self):
        return 'Submission(name={0}, is_primary={1})'.format(
            self.name, self.is_primary
        )

    def __str__(self):
        _name = 'Anonymous' if self.is_anonymous() else self.name
        return '{0} submission #{1}'.format(_name, self.id)

    def get_hyp_text(self, path_only=False):
        """Returns a list of hypothesis segments.

        Args:
            path_only (bool): Return a path to the hypothesis file instead of
                a list of hypothesis segments

        Returns:
            list/str: A list of segments unless path_only and a file path
                otherwise
        """

        hyp_path = self.hyp_file.name

        if self.file_format == SGML_FILE:
            if self.test_set.file_format == SGML_FILE:
                hyp_filtered_path = hyp_path.replace(
                    '.sgm', '.filtered.sgm'
                )
                if not Path(hyp_filtered_path).exists():
                    # Get docids from ref SGML path -- these are non "testsuite-"
                    ref_docids = Submission._get_docids_from_path(
                        self.test_set.ref_file.name
                    )

                    # Filter hyp SGML in matching order, skipping testsuite-* docs
                    hyp_filtered_path = Submission._filter_sgml_by_docids(
                        self.hyp_file.name,
                        ref_docids,
                    )
            else:
                hyp_filtered_path = hyp_path

            # Create text version of (possibly filtered) hyp SGML
            hyp_text_path = hyp_filtered_path.replace('.sgm', '.txt')
            if not Path(hyp_text_path).exists():
                process_to_text(hyp_filtered_path, hyp_text_path)

        elif self.file_format == XML_FILE:
            hyp_text_path = hyp_path.replace('.xml', '.txt')
            if not Path(hyp_text_path).exists():
                _, _, _, _, sys_names = analyze_xml_file(hyp_path)
                # There will be no text version if no collection found
                # if self.test_set.collection and self.test_set.collection not in collections:
                # hyp_text_path = None
                # It should never happen that there is no system translations
                # thanks to validation, but better to check
                if len(sys_names) > 0:
                    process_xml_to_text(
                        hyp_path,
                        hyp_text_path,
                        system=sys_names.pop(),
                        collection=self.test_set.collection,
                    )

        elif self.file_format == TEXT_FILE:
            hyp_text_path = hyp_path

        if MEDIA_ROOT:
            hyp_text_path = '{0}{1}'.format(MEDIA_ROOT, hyp_text_path)

        if path_only:
            return hyp_text_path
        return (x for x in open(hyp_text_path, encoding='utf-8'))

    def get_ref_text(self, path_only=False):
        """Returns a list of reference segments.

        Args:
            path_only (bool): Return a path to the reference file instead of
                a list of hypothesis segments

        Returns:
            list/str: A list of segments unless path_only and a file path
                otherwise
        """
        if self.test_set.file_format == SGML_FILE:
            # By design, the reference only contains valid docids
            ref_sgml_path = self.test_set.ref_file.name
            ref_text_path = ref_sgml_path.replace('.sgm', '.txt')

        elif self.test_set.file_format == XML_FILE:
            # By design, the reference only contains valid docids
            ref_xml_path = self.test_set.ref_file.name
            ref_text_path = ref_xml_path.replace('.xml', '.txt')

        elif self.test_set.file_format == TEXT_FILE:
            ref_text_path = self.test_set.ref_file.name

        if MEDIA_ROOT:
            ref_text_path = '{0}{1}'.format(MEDIA_ROOT, ref_text_path)

        if path_only:
            return ref_text_path
        return (r for r in open(ref_text_path, encoding='utf-8'))

    def get_src_text(self):
        """Returns a list of source segments."""
        if self.test_set.file_format == SGML_FILE:
            # By design, the reference only contains valid docids
            src_sgml_path = self.test_set.src_file.name
            src_text_path = src_sgml_path.replace('.sgm', '.txt')

        elif self.test_set.file_format == XML_FILE:
            # By design, the reference only contains valid docids
            src_xml_path = self.test_set.src_file.name
            src_text_path = src_xml_path.replace('.xml', '.txt')

        elif self.test_set.file_format == TEXT_FILE:
            src_text_path = self.test_set.src_file.name

        if MEDIA_ROOT:
            src_text_path = '{0}{1}'.format(MEDIA_ROOT, src_text_path)

        src_stream = (r for r in open(src_text_path, encoding='utf-8'))
        return src_stream

    def is_yours(self, ocelot_team_token):
        """Checks if the submission is from the specific team."""
        return (
            ocelot_team_token is not None
            and self.submitted_by.token == ocelot_team_token
        )

    @staticmethod
    def _get_docids_from_path(sgml_path, encoding='utf-8'):
        """Gets list of docids from SGML path."""

        with open(sgml_path, encoding=encoding) as sgml_handle:
            sgml_soup = BeautifulSoup(sgml_handle, 'lxml-xml')

        sgml_docids = []
        sgml_regexp = re.compile('doc', re.IGNORECASE)
        for doc in sgml_soup.find_all(sgml_regexp):
            docid = doc.attrs.get('docid')
            sgml_docids.append(docid)

        return sgml_docids

    @staticmethod
    def _filter_sgml_by_docids(sgml_path, docids, encoding='utf-8'):
        """Creates filtered SGML file which contains only docids."""

        valid_docids = [x.lower() for x in docids]

        with open(sgml_path, encoding=encoding) as sgml_handle:
            sgml_soup = BeautifulSoup(sgml_handle, 'lxml-xml')

        sgml_docs = {}
        sgml_regexp = re.compile('doc', re.IGNORECASE)
        for doc in sgml_soup.find_all(sgml_regexp):
            docid = doc.attrs.get('docid', '').lower()
            if not docid in valid_docids:
                doc.extract()
                continue
            sgml_docs[docid] = doc.extract()

        for docid in valid_docids:
            if docid in sgml_docs.keys() and sgml_soup.tstset:
                sgml_soup.tstset.append(sgml_docs[docid])

        sgml_filtered_path = sgml_path.replace('.sgm', '.filtered.sgm')
        with open(sgml_filtered_path, 'w', encoding=encoding) as out_file:
            out_soup = str(sgml_soup)
            out_soup = out_soup.replace(
                '<?xml version="1.0" encoding="utf-8"?>', ''
            )
            out_file.write(out_soup.strip())

        return sgml_filtered_path

    def _compute_score(self):
        """Computes sacreBLEU scores for current submission."""

        tokenize = '13a'
        target_language_code = self.test_set.target_language.code
        if target_language_code == 'ja':
            # We use char-based tokenizer as MeCab was slow/unstable
            tokenize = 'char-based'

        elif target_language_code == 'km':
            tokenize = 'char-based'

        elif target_language_code == 'zh':
            tokenize = 'zh'

        # _msg = 'language: {0}, tokenize: {1}'.format(
        # target_language_code, tokenize
        # )
        # print(_msg)

        hyp_text_path = self.get_hyp_text(path_only=True)
        ref_text_path = self.get_ref_text(path_only=True)

        try:
            hyp_stream = [x for x in open(hyp_text_path, encoding='utf-8')]
            ref_stream = [r for r in open(ref_text_path, encoding='utf-8')]

            bleu = corpus_bleu(hyp_stream, [ref_stream], tokenize=tokenize)
            self.score = bleu.score

            chrf = corpus_chrf(hyp_stream, ref_stream)
            self.score_chrf = chrf.score

<<<<<<< HEAD
        except (EOFError, FileNotFoundError) as exc:
=======
        except Exception:
>>>>>>> 13d5b757
            # Don't set score to None, as that would trigger infinite loop
            # TODO: this should provide an error message to the user
            # TODO: the error message should be specific. A simple yet ugly
            # solution would be to use self.score as error codes to propagate
            # the source of the error
            self.score = -1
            self.score_chrf = None

        finally:
            self.save()

    def _score(self):
        """Returns human-readable SacreBLEU score."""
        try:
            if self.score:
                return round(self.score, 1)
            return '---'

        except TypeError:
            return '---'

    def _chrf(self):
        """Returns human-readable chrF score."""
        try:
            if self.score_chrf:
                return round(self.score_chrf, 3)
            return '---'

        except TypeError:
            return '---'

    def _source_language(self):
        """Returns test set source language."""
        return self.test_set.source_language

    def _target_language(self):
        """Returns test set target language."""
        return self.test_set.target_language

    def _team_name(self):
        """Returns team publication name if set, or the original name otherwise."""
        return self.submitted_by.publication_name or self.submitted_by.name

    def full_clean(self, exclude=None, validate_unique=True):
        """Validates submission SGML, XML or text file."""
        hyp_name = str(self.hyp_file.name)

        if self.file_format == SGML_FILE:
            if not hyp_name.endswith('.sgm'):
                _msg = 'Invalid SGML file named {0}'.format(hyp_name)
                raise ValidationError(_msg)

        elif self.file_format == XML_FILE:
            if not hyp_name.endswith('.xml'):
                _msg = 'Invalid XML file named {0}'.format(hyp_name)
                raise ValidationError(_msg)

        elif self.file_format == TEXT_FILE:
            if not hyp_name.endswith('.txt'):
                _msg = 'Invalid text file named {0}'.format(hyp_name)
                raise ValidationError(_msg)

        super().full_clean(
            exclude=exclude, validate_unique=validate_unique
        )

    def save(
        self,
        force_insert=False,
        force_update=False,
        using=DEFAULT_DB_ALIAS,
        update_fields=None,
    ):
        """Compute sacreBLEU score on save()."""
        super().save(force_insert, force_update, using, update_fields)
        if not self.score and self.id:
            self._compute_score()

    def set_primary(self):
        """Make this the primary submission for user/test set."""
        self.is_primary = True
        self.save()

        other_submissions = Submission.objects.filter(
            submitted_by=self.submitted_by,
            test_set=self.test_set,
        )
        for other_submission in other_submissions:
            if other_submission.id != self.id:
                other_submission.is_constrained = False
                other_submission.is_primary = False
                other_submission.save()

    @property
    def get_name(self):
        """Make __str__() accessible in admin listings."""
        return str(self)<|MERGE_RESOLUTION|>--- conflicted
+++ resolved
@@ -1146,11 +1146,7 @@
             chrf = corpus_chrf(hyp_stream, ref_stream)
             self.score_chrf = chrf.score
 
-<<<<<<< HEAD
-        except (EOFError, FileNotFoundError) as exc:
-=======
         except Exception:
->>>>>>> 13d5b757
             # Don't set score to None, as that would trigger infinite loop
             # TODO: this should provide an error message to the user
             # TODO: the error message should be specific. A simple yet ugly
