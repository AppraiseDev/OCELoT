--- conflicted
+++ resolved
@@ -733,49 +733,7 @@
         return sgml_filtered_path
 
     def _compute_score(self):
-<<<<<<< HEAD
-        """Computes sacreBLEU score for current submission."""
-
-        hyp_path = self.hyp_file.name
-
-        if self.file_format == SGML_FILE:
-            if self.test_set.file_format == SGML_FILE:
-                hyp_filtered_path = hyp_path.replace(
-                    '.sgm', '.filtered.sgm'
-                )
-                if not Path(hyp_filtered_path).exists():
-                    # Get docids from ref SGML path -- these are non "testsuite-"
-                    ref_docids = Submission._get_docids_from_path(
-                        self.test_set.ref_file.name
-                    )
-
-                    # Filter hyp SGML in matching order, skipping testsuite-* docs
-                    hyp_filtered_path = Submission._filter_sgml_by_docids(
-                        self.hyp_file.name,
-                        ref_docids,
-                    )
-
-            else:
-                hyp_filtered_path = hyp_path
-
-            # Create text version of (possibly filtered) hyp SGML
-            hyp_text_path = hyp_filtered_path.replace('.sgm', '.txt')
-            if not Path(hyp_text_path).exists():
-                process_to_text(hyp_filtered_path, hyp_text_path)
-
-        elif self.file_format == TEXT_FILE:
-            hyp_text_path = hyp_path
-
-        if self.test_set.file_format == SGML_FILE:
-            # By design, the reference only contains valid docids
-            ref_sgml_path = self.test_set.ref_file.name
-            ref_text_path = ref_sgml_path.replace('.sgm', '.txt')
-
-        elif self.test_set.file_format == TEXT_FILE:
-            ref_text_path = self.test_set.ref_file.name
-=======
         """Computes sacreBLEU scores for current submission."""
->>>>>>> 4b96b242
 
         tokenize = '13a'
         target_language_code = self.test_set.target_language.code
@@ -793,12 +751,9 @@
         # target_language_code, tokenize
         # )
         # print(_msg)
-<<<<<<< HEAD
-=======
 
         hyp_text_path = self.get_hyp_text(path_only=True)
         ref_text_path = self.get_ref_text(path_only=True)
->>>>>>> 4b96b242
 
         try:
             hyp_stream = (x for x in open(hyp_text_path, encoding='utf-8'))
