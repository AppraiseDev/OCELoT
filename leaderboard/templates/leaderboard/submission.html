{% extends "leaderboard/base.html" %}
{% load static %}

<<<<<<< HEAD
{% block navbar %}
    <nav class="navbar navbar-expand-md navbar-dark fixed-top bg-dark">
      <a class="navbar-brand" href="{% url 'frontpage-view' %}">Project OCELoT</a>
      <button class="navbar-toggler" type="button" data-toggle="collapse" data-target="#navbarsExampleDefault"
        aria-controls="navbarsExampleDefault" aria-expanded="false" aria-label="Toggle navigation">
        <span class="navbar-toggler-icon"></span>
      </button>

      <div class="collapse navbar-collapse" id="navbarsExampleDefault">
        <ul class="navbar-nav mr-auto">
          <li class="nav-item">
            <a class="nav-link" href="{% url 'frontpage-view' %}">Home</a>
          </li>
          <li class="nav-item">
            {% if ocelot_team_token %}
            <a class="nav-link" href="{% url 'teampage-view' %}">Team</a>
            {% else %}
            <a class="nav-link" href="{% url 'signup-view' %}">Registration</a>
            {% endif %}
          </li>
          <li class="nav-item active">
            {% if ocelot_team_token %}
            <a class="nav-link" href="{% url 'submit-view' %}">Submission <span class="sr-only">(current)</span></a>
            {% else %}
            <a class="nav-link disabled" href="#">Submission</a>
            {% endif %}
          </li>
          <li class="nav-item">
            <a class="nav-link" href="{% url 'updates-view' %}">Updates</a>
          </li>
          <li class="nav-item">
            {% if ocelot_team_token %}
            <a class="nav-link" href="{% url 'signout-view' %}">Sign out</a>
            {% else %}
            <a class="nav-link" href="{% url 'signin-view' %}">Sign in</a>
            {% endif %}
          </li>
        </ul>
      </div>
    </nav>
{% endblock %}

{% block main %}
    <main role="main">

      <!-- Main jumbotron for a primary marketing message or call to action -->
      <div class="jumbotron">
        <div class="container">
          <h1 class="display-4">Welcome to OCELoT!</h1>
          <p>
            From June 22nd to June 29th, OCELoT will be used to collect submissions to the <a href="http://statmt.org/wmt20/translation-task.html">Shared Task: Machine Translation of News</a> which is part of the <a href="http://statmt.org/wmt20/">EMNLP 2020 Fifth Conference on Machine Translation (WMT20)</a>, replacing the previously used matrix which had grown stale over time. You can read more about this year's shared task and changes compared to previous years in the <a href="{% url 'updates-view' %}">competition updates</a> section. We're looking forward to your participation in WMT20!
          </p>
          <p style="text-indent: 2em;">
            From July 10th to July 17th, OCELoT will collect submissions to the <a href="http://statmt.org/wmt20/robustness.html">Shared Task: Machine Translation Robustness</a>.
          </p>
        </div>
      </div>

=======
{% block navbar-submit %}
    <a class="nav-link active" href="{% url 'submit-view' %}">Submission <span class="sr-only">(current)</span></a>
{% endblock %}

{% block main %}
>>>>>>> 4b96b242
      <div class="container">
        <form>
          <p>
            <a class="btn btn-danger btn-sm" role="button" href="{% static 'robustness20-test-src.tgz' %}">Download test sets</a>
            {% if ocelot_team_token %}
            <a class="btn btn-warning btn-sm" role="button" href="{% url 'teampage-view' %}">Team submissions</a>
            <a style="font-weight: bold;" class="btn btn-success btn-sm" role="button" href="{% url 'submit-view' %}">Create submission</a>
            {% else %}
            <a class="btn btn-warning btn-sm" role="button" href="{% url 'signup-view' %}">Register your team</a>
            <a class="btn btn-success btn-sm disabled" role="button" href="#">Create submission</a>
            {% endif %}
            <a class="btn btn-primary btn-sm" role="button" href="{% url 'updates-view' %}">Competition updates</a>
          </p>
        </form>
      </div>

      <div class="container">

        <h2>Submission</h2>

        {% if False %}
        <p>
          <em>Submissions and competition updates will become available on 6/23/2020, PDT.</em>
        </p>
        {% else %}
        <form action="{% url 'submit-view' %}" enctype="multipart/form-data" method="post">
          {% csrf_token %}
          {{ form.as_p }}
          <input class="btn btn-primary" type="submit" value="Submit">
        </form>
        <div>
          <br/>
          <em>Note: SGML file names need to end with <code>".sgm"</code> to be
              valid. Text file names need to end with <code>".txt"</code>
              instead.</em>
        </div>
        {% endif %}
        <hr>

      </div> <!-- /container -->
<<<<<<< HEAD

    </main>
=======
>>>>>>> 4b96b242
{% endblock %}

{% block footer %}
#blacklivesmatter #pride #andjusticeforall #capitolhillseattle
{% endblock %}
<|MERGE_RESOLUTION|>--- conflicted
+++ resolved
@@ -1,119 +1,53 @@
-{% extends "leaderboard/base.html" %}
-{% load static %}
-
-<<<<<<< HEAD
-{% block navbar %}
-    <nav class="navbar navbar-expand-md navbar-dark fixed-top bg-dark">
-      <a class="navbar-brand" href="{% url 'frontpage-view' %}">Project OCELoT</a>
-      <button class="navbar-toggler" type="button" data-toggle="collapse" data-target="#navbarsExampleDefault"
-        aria-controls="navbarsExampleDefault" aria-expanded="false" aria-label="Toggle navigation">
-        <span class="navbar-toggler-icon"></span>
-      </button>
-
-      <div class="collapse navbar-collapse" id="navbarsExampleDefault">
-        <ul class="navbar-nav mr-auto">
-          <li class="nav-item">
-            <a class="nav-link" href="{% url 'frontpage-view' %}">Home</a>
-          </li>
-          <li class="nav-item">
-            {% if ocelot_team_token %}
-            <a class="nav-link" href="{% url 'teampage-view' %}">Team</a>
-            {% else %}
-            <a class="nav-link" href="{% url 'signup-view' %}">Registration</a>
-            {% endif %}
-          </li>
-          <li class="nav-item active">
-            {% if ocelot_team_token %}
-            <a class="nav-link" href="{% url 'submit-view' %}">Submission <span class="sr-only">(current)</span></a>
-            {% else %}
-            <a class="nav-link disabled" href="#">Submission</a>
-            {% endif %}
-          </li>
-          <li class="nav-item">
-            <a class="nav-link" href="{% url 'updates-view' %}">Updates</a>
-          </li>
-          <li class="nav-item">
-            {% if ocelot_team_token %}
-            <a class="nav-link" href="{% url 'signout-view' %}">Sign out</a>
-            {% else %}
-            <a class="nav-link" href="{% url 'signin-view' %}">Sign in</a>
-            {% endif %}
-          </li>
-        </ul>
-      </div>
-    </nav>
-{% endblock %}
-
-{% block main %}
-    <main role="main">
-
-      <!-- Main jumbotron for a primary marketing message or call to action -->
-      <div class="jumbotron">
-        <div class="container">
-          <h1 class="display-4">Welcome to OCELoT!</h1>
-          <p>
-            From June 22nd to June 29th, OCELoT will be used to collect submissions to the <a href="http://statmt.org/wmt20/translation-task.html">Shared Task: Machine Translation of News</a> which is part of the <a href="http://statmt.org/wmt20/">EMNLP 2020 Fifth Conference on Machine Translation (WMT20)</a>, replacing the previously used matrix which had grown stale over time. You can read more about this year's shared task and changes compared to previous years in the <a href="{% url 'updates-view' %}">competition updates</a> section. We're looking forward to your participation in WMT20!
-          </p>
-          <p style="text-indent: 2em;">
-            From July 10th to July 17th, OCELoT will collect submissions to the <a href="http://statmt.org/wmt20/robustness.html">Shared Task: Machine Translation Robustness</a>.
-          </p>
-        </div>
-      </div>
-
-=======
-{% block navbar-submit %}
-    <a class="nav-link active" href="{% url 'submit-view' %}">Submission <span class="sr-only">(current)</span></a>
-{% endblock %}
-
-{% block main %}
->>>>>>> 4b96b242
-      <div class="container">
-        <form>
-          <p>
-            <a class="btn btn-danger btn-sm" role="button" href="{% static 'robustness20-test-src.tgz' %}">Download test sets</a>
-            {% if ocelot_team_token %}
-            <a class="btn btn-warning btn-sm" role="button" href="{% url 'teampage-view' %}">Team submissions</a>
-            <a style="font-weight: bold;" class="btn btn-success btn-sm" role="button" href="{% url 'submit-view' %}">Create submission</a>
-            {% else %}
-            <a class="btn btn-warning btn-sm" role="button" href="{% url 'signup-view' %}">Register your team</a>
-            <a class="btn btn-success btn-sm disabled" role="button" href="#">Create submission</a>
-            {% endif %}
-            <a class="btn btn-primary btn-sm" role="button" href="{% url 'updates-view' %}">Competition updates</a>
-          </p>
-        </form>
-      </div>
-
-      <div class="container">
-
-        <h2>Submission</h2>
-
-        {% if False %}
-        <p>
-          <em>Submissions and competition updates will become available on 6/23/2020, PDT.</em>
-        </p>
-        {% else %}
-        <form action="{% url 'submit-view' %}" enctype="multipart/form-data" method="post">
-          {% csrf_token %}
-          {{ form.as_p }}
-          <input class="btn btn-primary" type="submit" value="Submit">
-        </form>
-        <div>
-          <br/>
-          <em>Note: SGML file names need to end with <code>".sgm"</code> to be
-              valid. Text file names need to end with <code>".txt"</code>
-              instead.</em>
-        </div>
-        {% endif %}
-        <hr>
-
-      </div> <!-- /container -->
-<<<<<<< HEAD
-
-    </main>
-=======
->>>>>>> 4b96b242
-{% endblock %}
-
-{% block footer %}
-#blacklivesmatter #pride #andjusticeforall #capitolhillseattle
-{% endblock %}
+{% extends "leaderboard/base.html" %}
+{% load static %}
+
+{% block navbar-submit %}
+    <a class="nav-link active" href="{% url 'submit-view' %}">Submission <span class="sr-only">(current)</span></a>
+{% endblock %}
+
+{% block main %}
+      <div class="container">
+        <form>
+          <p>
+            <a class="btn btn-danger btn-sm" role="button" href="{% static 'robustness20-test-src.tgz' %}">Download test sets</a>
+            {% if ocelot_team_token %}
+            <a class="btn btn-warning btn-sm" role="button" href="{% url 'teampage-view' %}">Team submissions</a>
+            <a style="font-weight: bold;" class="btn btn-success btn-sm" role="button" href="{% url 'submit-view' %}">Create submission</a>
+            {% else %}
+            <a class="btn btn-warning btn-sm" role="button" href="{% url 'signup-view' %}">Register your team</a>
+            <a class="btn btn-success btn-sm disabled" role="button" href="#">Create submission</a>
+            {% endif %}
+            <a class="btn btn-primary btn-sm" role="button" href="{% url 'updates-view' %}">Competition updates</a>
+          </p>
+        </form>
+      </div>
+
+      <div class="container">
+
+        <h2>Submission</h2>
+
+        {% if False %}
+        <p>
+          <em>Submissions and competition updates will become available on 6/23/2020, PDT.</em>
+        </p>
+        {% else %}
+        <form action="{% url 'submit-view' %}" enctype="multipart/form-data" method="post">
+          {% csrf_token %}
+          {{ form.as_p }}
+          <input class="btn btn-primary" type="submit" value="Submit">
+        </form>
+        <div>
+          <br/>
+          <em>Note: SGML file names need to end with <code>".sgm"</code> to be
+              valid. Text file names need to end with <code>".txt"</code>
+              instead.</em>
+        </div>
+        {% endif %}
+        <hr>
+
+      </div> <!-- /container -->
+{% endblock %}
+
+{% block footer %}
+#blacklivesmatter #pride #andjusticeforall #capitolhillseattle
+{% endblock %}