"""
Project OCELoT: Open, Competitive Evaluation Leaderboard of Translations
"""
from collections import OrderedDict

from django.contrib import messages
from django.db.models import Count
from django.http import Http404
from django.shortcuts import HttpResponseRedirect
from django.shortcuts import render
from django.urls import reverse
from django.utils import timezone

from leaderboard.forms import PublicationNameForm
from leaderboard.forms import SigninForm
from leaderboard.forms import SubmissionForm
from leaderboard.forms import TeamForm
from leaderboard.models import Competition
from leaderboard.models import Submission
from leaderboard.models import Team
from leaderboard.models import TestSet


MAX_SUBMISSION_DISPLAY_COUNT = 10
MAX_SUBMISSION_LIMIT = 7


def _get_team_data(request):
    """Returns team name for session token."""
    ocelot_team_name = None
    ocelot_team_email = None
    ocelot_team_token = request.session.get('ocelot_team_token')
    if ocelot_team_token:
        the_team = Team.objects.get(token=ocelot_team_token)
        ocelot_team_name = the_team.name
        ocelot_team_email = the_team.email
    return (ocelot_team_name, ocelot_team_email, ocelot_team_token)


def _format_datetime_for_js(stamp):
    """Formats time stamp for Javascript."""
    if not stamp:
        return None
    return stamp.strftime("%Y-%m-%d %H:%M:%S")  # JS will assume it's UTC


<<<<<<< HEAD
def leaderboardpage(request, competition_id=None):
=======
def leaderboard(request, competition_id=None):
>>>>>>> 4b96b242
    """Renders leaderboard for a competition."""

    # Get the competition by its ID or render 404
    try:
        competition = Competition.objects.get(id=competition_id)
    except Competition.DoesNotExist:
        raise Http404(
            'Campaign with ID {0} does not exists'.format(competition_id)
        )

    # Do not show the leaderboard if the competition is currenlty inactive
    if not competition.is_active:
        _msg = 'Competition {0} is currently inactive.'.format(
            competition.name
        )
        messages.warning(request, _msg)
        return HttpResponseRedirect('/')

    # Competition context
    comp_info = {
        'name': competition.name,
        'description': competition.description,
        'start_time': _format_datetime_for_js(competition.start_time),
        'deadline': _format_datetime_for_js(competition.deadline),
    }

    # Collect all test sets for the competition
    data = OrderedDict()
    test_sets = TestSet.objects.filter(competition=competition).order_by(
        'name'
    )

    for test_set in test_sets:
        submissions = Submission.objects.filter(
            test_set=test_set,
            score__gte=0,  # Ignore invalid submissions
        ).order_by('-score',)[:MAX_SUBMISSION_DISPLAY_COUNT]

        for submission in submissions:
            key = str(test_set)
            if not key in data.keys():
                data[key] = []
<<<<<<< HEAD
            data[key].append(
                (
                    submission.id,
                    submission.score,
                    submission.score_chrf,
                    submission.date_created,
                    # TODO: Double check if this foreign key reference does not
                    # generate an extra query. Optimize otherwise.
                    submission.submitted_by.token,
                    str(submission),
                )
            )
=======
>>>>>>> 4b96b242

            data[key].append(
                {
                    "id": submission.id,
                    "name": str(submission),
                    "score_bleu": submission.score,
                    "score_chrf": submission.score_chrf,
                    "date_created": submission.date_created,
                    # TODO: Double check if this foreign key reference does not
                    # generate an extra query. Optimize otherwise.
                    "team_token": submission.submitted_by.token,
                    "is_anonymous": submission.is_anonymous(),
                }
            )
    (
        ocelot_team_name,
        ocelot_team_email,
        ocelot_team_token,
    ) = _get_team_data(request)

    context = {
        'competition': comp_info,
        'data': data.items(),
        'MAX_SUBMISSION_DISPLAY_COUNT': MAX_SUBMISSION_DISPLAY_COUNT,
        'ocelot_team_name': ocelot_team_name,
        'ocelot_team_email': ocelot_team_email,
        'ocelot_team_token': ocelot_team_token,
    }
    return render(request, 'leaderboard/competition.html', context=context)


def frontpage(request):
    """Renders OCELoT frontpage with a list of competitions."""

    competitions = (
        Competition.objects.filter(
            is_active=True,
        )
        .order_by(
            '-deadline',
        )
        .annotate(
            # Number of test sets assigned to a competition
            num_test_sets=Count('test_sets', distinct=True),
            # The total number of submissions from all assigned test sets
            num_submissions=Count('test_sets__submission'),
        )
        .values(
            'id',
            'name',
            'num_test_sets',
            'num_submissions',
            'description',
            'start_time',
            'deadline',
        )
    )

    (
        ocelot_team_name,
        ocelot_team_email,
        ocelot_team_token,
    ) = _get_team_data(request)

    context = {
        'competitions': competitions,
        'MAX_SUBMISSION_DISPLAY_COUNT': MAX_SUBMISSION_DISPLAY_COUNT,
        'ocelot_team_name': ocelot_team_name,
        'ocelot_team_email': ocelot_team_email,
        'ocelot_team_token': ocelot_team_token,
    }
    return render(request, 'leaderboard/frontpage.html', context=context)


def signin(request):
    """Renders OCELoT team sign-in page."""

    # Already signed in?
    if request.session.get('ocelot_team_token'):
        _msg = 'You are already signed in.'
        messages.info(request, _msg)
        return HttpResponseRedirect(reverse('frontpage-view'))

    if request.method == 'POST':
        form = SigninForm(request.POST)

        if form.is_valid():
            the_team = Team.objects.filter(
                name=form.cleaned_data['name'],
                email=form.cleaned_data['email'],
                token=form.cleaned_data['token'],
            )
            if the_team.exists():
                request.session['ocelot_team_token'] = form.cleaned_data[
                    'token'
                ]

            _msg = 'You have successfully signed in.'
            messages.success(request, _msg)
            return HttpResponseRedirect(reverse('frontpage-view'))

    else:
        form = SigninForm()

    context = {'form': form}
    return render(request, 'leaderboard/sign-in.html', context=context)


def signout(request):
    """Clears current OCELoT session."""
    del request.session['ocelot_team_token']
    messages.success(request, 'You have successfully signed out.')
    return HttpResponseRedirect(reverse('frontpage-view'))


def signup(request):
    """Renders OCELoT team signup page."""

    if request.session.get('ocelot_team_token'):
        messages.info(request, 'You are already signed up.')
        return HttpResponseRedirect(reverse('frontpage-view'))

    if request.method == 'POST':
        form = TeamForm(request.POST)

        if form.is_valid():
            new_team = form.save()
            request.session['ocelot_team_token'] = new_team.token
            messages.success(request, 'You have successfully signed up.')
            return HttpResponseRedirect(reverse('welcome-view'))

    else:
        form = TeamForm()

    context = {'form': form}
    return render(request, 'leaderboard/signup.html', context=context)


def submit(request):
    """Renders OCELoT submission page."""
    (
        ocelot_team_name,
        ocelot_team_email,
        ocelot_team_token,
    ) = _get_team_data(request)

    if not ocelot_team_token:
        _msg = 'You need to be signed in to access this page.'
        messages.warning(request, _msg)
        return HttpResponseRedirect('/')

    if request.method == 'POST':
        form = SubmissionForm(request.POST, request.FILES)

        if form.is_valid():
            current_team = Team.objects.get(token=ocelot_team_token)

            # Check if the competition deadline has not passed yet.
            # This is a second level of validation, because test sets from
            # unstarted or closed competitions are not added to the select box
            # of the submission form. It covers a case when the user first
            # renders the form, then the deadline passes (e.g. a long idle
            # time), and after that the submission is made.
            current_time = timezone.now()
            test_set = form.cleaned_data['test_set']
            comp = test_set.competition

            if comp.deadline and current_time >= comp.deadline:
                _msg = '{0} submission has closed.'.format(comp.name)
                messages.warning(request, _msg)
                return HttpResponseRedirect('/')
            if comp.start_time and current_time <= comp.start_time:
                _msg = '{0} submission has not started.'.format(comp.name)
                messages.warning(request, _msg)
                return HttpResponseRedirect('/')

            # Check if the number of submissions for this team and test set
            # does not exceed the limit
            number_of_submissions = Submission.objects.filter(
                submitted_by=current_team,
                test_set=test_set,
                score__gte=0,  # Ignore invalid submissions for limit check
            ).count()

            if number_of_submissions >= MAX_SUBMISSION_LIMIT:
                _msg = 'You have reached the submission limit for {0}.'.format(
                    form.cleaned_data['test_set']
                )
                messages.warning(request, _msg)
                return HttpResponseRedirect('/')

            new_submission = form.save(commit=False)
            new_submission.name = form.cleaned_data['hyp_file'].name
            new_submission.file_format = form.cleaned_data['file_format']
            new_submission.submitted_by = current_team
            new_submission.save()

            _msg = 'You have successfully submitted {0}'.format(
                new_submission.hyp_file.name
            )
            messages.success(request, _msg)
            return HttpResponseRedirect(reverse('teampage-view'))
        else:
            # TODO: add logging message with form.errors
            pass

    else:
        form = SubmissionForm()

    context = {
        'form': form,
        'ocelot_team_name': ocelot_team_name,
        'ocelot_team_email': ocelot_team_email,
        'ocelot_team_token': ocelot_team_token,
    }
    return render(request, 'leaderboard/submission.html', context=context)


def teampage(request):
    """Renders OCELoT team page."""

    (
        ocelot_team_name,
        ocelot_team_email,
        ocelot_team_token,
    ) = _get_team_data(request)

    if not ocelot_team_token:
        _msg = 'You need to be signed in to access this page.'
        messages.warning(request, _msg)
        return HttpResponseRedirect('/')

    current_team = Team.objects.get(
        name=ocelot_team_name,
        email=ocelot_team_email,
        token=ocelot_team_token,
    )

    if request.method == 'POST':
        publication_name_form = PublicationNameForm(request.POST)

        if publication_name_form.is_valid():
            publication_name = publication_name_form.cleaned_data[
                'publication_name'
            ]
            if publication_name != current_team.publication_name:
                current_team.publication_name = publication_name
                current_team.save()

        primary_ids_and_constrainedness = zip(
            request.POST.getlist('primary'),
            request.POST.getlist('constrained'),
        )
        for primary_id, constrained in primary_ids_and_constrainedness:
            submission = Submission.objects.get(id=int(primary_id))
            if submission.submitted_by.token == ocelot_team_token:
                submission.is_constrained = bool(int(constrained))
                submission.set_primary()  # This implicitly calls save()

    else:
        context = {'publication_name': current_team.publication_name}
        publication_name_form = PublicationNameForm(context)

    data = OrderedDict()
    primary = OrderedDict()
    submissions = Submission.objects.filter(
        score__gte=0,  # Ignore invalid submissions
        submitted_by__token=ocelot_team_token,
    )
    ordering = (
        'test_set__name',
        'test_set__source_language__code',
        'test_set__target_language__code',
        '-score',
    )
    for submission in submissions.order_by(*ordering):
        key = submission.test_set
        if not key in data.keys():
            data[key] = []
        data[key].append(submission)

        if not key in primary.keys():
            primary[key] = None

        if submission.is_primary:
            primary[key] = submission

    data_triples = []  # (test set, primary submission, all submissions)
    for key in data.keys():
        data_triples.append((key, primary[key], data[key]))

    context = {
        'data': data_triples,
        'MAX_SUBMISSION_LIMIT': MAX_SUBMISSION_LIMIT,
        'ocelot_team_name': ocelot_team_name,
        'ocelot_team_email': ocelot_team_email,
        'ocelot_team_token': ocelot_team_token,
        'publication_name_form': publication_name_form,
    }
    return render(request, 'leaderboard/teampage.html', context=context)


def updates(request):
    """Renders OCELoT updates page."""

    (
        ocelot_team_name,
        ocelot_team_email,
        ocelot_team_token,
    ) = _get_team_data(request)

    context = {
        'MAX_SUBMISSION_LIMIT': MAX_SUBMISSION_LIMIT,
        'ocelot_team_name': ocelot_team_name,
        'ocelot_team_email': ocelot_team_email,
        'ocelot_team_token': ocelot_team_token,
    }
    return render(request, 'leaderboard/updates.html', context=context)


def welcome(request):
    """Renders OCELoT welcome (registration confirmation) page."""

    (
        ocelot_team_name,
        ocelot_team_email,
        ocelot_team_token,
    ) = _get_team_data(request)

    if not ocelot_team_token:
        _msg = 'You need to be signed in to access this page.'
        messages.warning(request, _msg)
        return HttpResponseRedirect('/')

    context = {
        'ocelot_team_name': ocelot_team_name,
        'ocelot_team_email': ocelot_team_email,
        'ocelot_team_token': ocelot_team_token,
    }
    return render(request, 'leaderboard/welcome.html', context=context)<|MERGE_RESOLUTION|>--- conflicted
+++ resolved
@@ -44,11 +44,7 @@
     return stamp.strftime("%Y-%m-%d %H:%M:%S")  # JS will assume it's UTC
 
 
-<<<<<<< HEAD
-def leaderboardpage(request, competition_id=None):
-=======
 def leaderboard(request, competition_id=None):
->>>>>>> 4b96b242
     """Renders leaderboard for a competition."""
 
     # Get the competition by its ID or render 404
@@ -91,21 +87,6 @@
             key = str(test_set)
             if not key in data.keys():
                 data[key] = []
-<<<<<<< HEAD
-            data[key].append(
-                (
-                    submission.id,
-                    submission.score,
-                    submission.score_chrf,
-                    submission.date_created,
-                    # TODO: Double check if this foreign key reference does not
-                    # generate an extra query. Optimize otherwise.
-                    submission.submitted_by.token,
-                    str(submission),
-                )
-            )
-=======
->>>>>>> 4b96b242
 
             data[key].append(
                 {
