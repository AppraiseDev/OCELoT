"""
Project OCELoT: Open, Competitive Evaluation Leaderboard of Translations
"""
from collections import OrderedDict

from django.contrib import messages
from django.db.models import Count
from django.http import Http404
from django.shortcuts import HttpResponseRedirect
from django.shortcuts import render
from django.urls import reverse
from django.utils import timezone

from leaderboard.forms import PublicationNameForm
from leaderboard.forms import SigninForm
from leaderboard.forms import SubmissionForm
from leaderboard.forms import TeamForm
from leaderboard.models import Competition
from leaderboard.models import Submission
from leaderboard.models import Team
from leaderboard.models import TestSet
from leaderboard.models import XML_FILE


MAX_SUBMISSION_DISPLAY_COUNT = 10
MAX_SUBMISSION_LIMIT = 7


def _get_team_data(request):
    """Returns team name for session token."""
    ocelot_team_name = None
    ocelot_team_email = None
    ocelot_team_token = request.session.get('ocelot_team_token')
    if ocelot_team_token:
        the_team = Team.objects.get(token=ocelot_team_token)
        ocelot_team_name = the_team.name
        ocelot_team_email = the_team.email
    return (ocelot_team_name, ocelot_team_email, ocelot_team_token)


def _format_datetime_for_js(stamp):
    """Formats time stamp for Javascript."""
    if not stamp:
        return None
    return stamp.strftime("%Y-%m-%d %H:%M:%S")  # JS will assume it's UTC


def leaderboard(request, competition_id=None):
    """Renders leaderboard for a competition."""

    # Get the competition by its ID or render 404
    try:
        competition = Competition.objects.get(id=competition_id)
    except Competition.DoesNotExist:
        raise Http404(
            'Campaign with ID {0} does not exists'.format(competition_id)
        )

    # Do not show the leaderboard if the competition is currenlty inactive
    if not competition.is_active:
        _msg = 'Competition {0} is currently inactive.'.format(
            competition.name
        )
        messages.warning(request, _msg)
        return HttpResponseRedirect('/')

    # Competition context
    comp_info = {
        'name': competition.name,
        'description': competition.description,
        'start_time': _format_datetime_for_js(competition.start_time),
        'deadline': _format_datetime_for_js(competition.deadline),
    }

    # Collect all test sets for the competition
    data = OrderedDict()
    test_sets = TestSet.objects.filter(competition=competition).order_by(
        'name'
    )

    for test_set in test_sets:
        submissions = Submission.objects.filter(
            test_set=test_set,
            score__gte=0,  # Ignore invalid submissions
<<<<<<< HEAD
            is_removed=False,  # Do not show submission marked as removed
=======
            is_removed=False,  # Ignore any removed submissions
>>>>>>> a966ae22
        ).order_by('-score',)[:MAX_SUBMISSION_DISPLAY_COUNT]

        for submission in submissions:
            key = str(test_set)
            if not key in data.keys():
                data[key] = []

            data[key].append(
                {
                    "id": submission.id,
                    "name": str(submission),
                    "score_bleu": submission.score,
                    "score_chrf": submission.score_chrf,
                    "date_created": submission.date_created,
                    # TODO: Double check if this foreign key reference does not
                    # generate an extra query. Optimize otherwise.
                    "team_token": submission.submitted_by.token,
                    "is_anonymous": submission.is_anonymous(),
                }
            )
    (
        ocelot_team_name,
        ocelot_team_email,
        ocelot_team_token,
    ) = _get_team_data(request)

    context = {
        'competition': comp_info,
        'data': data.items(),
        'MAX_SUBMISSION_DISPLAY_COUNT': MAX_SUBMISSION_DISPLAY_COUNT,
        'ocelot_team_name': ocelot_team_name,
        'ocelot_team_email': ocelot_team_email,
        'ocelot_team_token': ocelot_team_token,
    }
    return render(request, 'leaderboard/competition.html', context=context)


def frontpage(request):
    """Renders OCELoT frontpage with a list of competitions."""

    competitions = (
        Competition.objects.filter(
            is_active=True,
        )
        .order_by(
            '-deadline',
        )
        .annotate(
            # Number of test sets assigned to a competition
            num_test_sets=Count('test_sets', distinct=True),
            # The total number of submissions from all assigned test sets
            num_submissions=Count('test_sets__submission'),
        )
        .values(
            'id',
            'name',
            'num_test_sets',
            'num_submissions',
            'description',
            'start_time',
            'deadline',
        )
    )

    (
        ocelot_team_name,
        ocelot_team_email,
        ocelot_team_token,
    ) = _get_team_data(request)

    context = {
        'competitions': competitions,
        'MAX_SUBMISSION_DISPLAY_COUNT': MAX_SUBMISSION_DISPLAY_COUNT,
        'ocelot_team_name': ocelot_team_name,
        'ocelot_team_email': ocelot_team_email,
        'ocelot_team_token': ocelot_team_token,
    }
    return render(request, 'leaderboard/frontpage.html', context=context)


def signin(request):
    """Renders OCELoT team sign-in page."""

    # Already signed in?
    if request.session.get('ocelot_team_token'):
        _msg = 'You are already signed in.'
        messages.info(request, _msg)
        return HttpResponseRedirect(reverse('frontpage-view'))

    if request.method == 'POST':
        form = SigninForm(request.POST)

        if form.is_valid():
            the_team = Team.objects.filter(
                name=form.cleaned_data['name'],
                email=form.cleaned_data['email'],
                token=form.cleaned_data['token'],
            )
            if the_team.exists():
                request.session['ocelot_team_token'] = form.cleaned_data[
                    'token'
                ]

            _msg = 'You have successfully signed in.'
            messages.success(request, _msg)
            return HttpResponseRedirect(reverse('frontpage-view'))

    else:
        form = SigninForm()

    context = {'form': form}
    return render(request, 'leaderboard/sign-in.html', context=context)


def signout(request):
    """Clears current OCELoT session."""
    del request.session['ocelot_team_token']
    messages.success(request, 'You have successfully signed out.')
    return HttpResponseRedirect(reverse('frontpage-view'))


def signup(request):
    """Renders OCELoT team signup page."""

    if request.session.get('ocelot_team_token'):
        messages.info(request, 'You are already signed up.')
        return HttpResponseRedirect(reverse('frontpage-view'))

    if request.method == 'POST':
        form = TeamForm(request.POST)

        if form.is_valid():
            new_team = form.save()
            request.session['ocelot_team_token'] = new_team.token
            messages.success(request, 'You have successfully signed up.')
            return HttpResponseRedirect(reverse('welcome-view'))

    else:
        form = TeamForm()

    context = {'form': form}
    return render(request, 'leaderboard/signup.html', context=context)


def submit(request):
    """Renders OCELoT submission page."""
    (
        ocelot_team_name,
        ocelot_team_email,
        ocelot_team_token,
    ) = _get_team_data(request)

    if not ocelot_team_token:
        _msg = 'You need to be signed in to access this page.'
        messages.warning(request, _msg)
        return HttpResponseRedirect('/')

    if request.method == 'POST':
        form = SubmissionForm(request.POST, request.FILES)

        if form.is_valid():
            current_team = Team.objects.get(token=ocelot_team_token)

            # Check if the competition deadline has not passed yet.
            # This is a second level of validation, because test sets from
            # unstarted or closed competitions are not added to the select box
            # of the submission form. It covers a case when the user first
            # renders the form, then the deadline passes (e.g. a long idle
            # time), and after that the submission is made.
            current_time = timezone.now()
            test_set = form.cleaned_data['test_set']
            comp = test_set.competition

            if comp.deadline and current_time >= comp.deadline:
                _msg = '{0} submission has closed.'.format(comp.name)
                messages.warning(request, _msg)
                return HttpResponseRedirect('/')
            if comp.start_time and current_time <= comp.start_time:
                _msg = '{0} submission has not started.'.format(comp.name)
                messages.warning(request, _msg)
                return HttpResponseRedirect('/')

            if not current_team.is_verified:
                _msg = (
                    'The team account {0} has not been verified. '
                    'Please contact us providing your institution(s) name.'.format(
                        current_team
                    )
                )
                messages.warning(request, _msg)
                return HttpResponseRedirect('/')

            # Check if the number of submissions for this team and test set
            # does not exceed the limit
            number_of_submissions = Submission.objects.filter(
                submitted_by=current_team,
                test_set=test_set,
                score__gte=0,  # Ignore invalid submissions for limit check
            ).count()

            if number_of_submissions >= MAX_SUBMISSION_LIMIT:
                _msg = 'You have reached the submission limit for {0}.'.format(
                    form.cleaned_data['test_set']
                )
                messages.warning(request, _msg)
                return HttpResponseRedirect('/')

            new_submission = form.save(commit=False)
            new_submission.name = form.cleaned_data['hyp_file'].name
            new_submission.file_format = form.cleaned_data['file_format']
            new_submission.submitted_by = current_team
            new_submission.save()

            _msg = 'You have successfully submitted {0}'.format(
                new_submission.hyp_file.name
            )
            messages.success(request, _msg)
            return HttpResponseRedirect(reverse('teampage-view'))
        else:
            # TODO: add logging message with form.errors
            pass

    else:
        # Set the default file format without modifying the Submission model
        form = SubmissionForm(initial={'file_format': XML_FILE})

    context = {
        'form': form,
        'ocelot_team_name': ocelot_team_name,
        'ocelot_team_email': ocelot_team_email,
        'ocelot_team_token': ocelot_team_token,
    }
    return render(request, 'leaderboard/submission.html', context=context)


def teampage(request):
    """Renders OCELoT team page."""

    (
        ocelot_team_name,
        ocelot_team_email,
        ocelot_team_token,
    ) = _get_team_data(request)

    if not ocelot_team_token:
        _msg = 'You need to be signed in to access this page.'
        messages.warning(request, _msg)
        return HttpResponseRedirect('/')

    current_team = Team.objects.get(
        name=ocelot_team_name,
        email=ocelot_team_email,
        token=ocelot_team_token,
    )

    if request.method == 'POST':
        publication_name_form = PublicationNameForm(request.POST)

        if publication_name_form.is_valid():
            publication_name = publication_name_form.cleaned_data[
                'publication_name'
            ]
            if publication_name != current_team.publication_name:
                current_team.publication_name = publication_name
                current_team.save()

        primary_ids_and_constrainedness = zip(
            request.POST.getlist('primary'),
            request.POST.getlist('constrained'),
        )
        for primary_id, constrained in primary_ids_and_constrainedness:
            submission = Submission.objects.get(id=int(primary_id))
            if submission.submitted_by.token == ocelot_team_token:
                submission.is_constrained = bool(int(constrained))
                submission.set_primary()  # This implicitly calls save()

    else:
        context = {'publication_name': current_team.publication_name}
        publication_name_form = PublicationNameForm(context)

    data = OrderedDict()
    primary = OrderedDict()
    submissions = Submission.objects.filter(
        score__gte=0,  # Ignore invalid submissions
        submitted_by__token=ocelot_team_token,
    )
    ordering = (
        'test_set__name',
        'test_set__source_language__code',
        'test_set__target_language__code',
        '-score',
    )
    for submission in submissions.order_by(*ordering):
        key = submission.test_set
        if not key in data.keys():
            data[key] = []
        data[key].append(submission)

        if not key in primary.keys():
            primary[key] = None

        if submission.is_primary:
            primary[key] = submission

    data_triples = []  # (test set, primary submission, all submissions)
    for key in data.keys():
        data_triples.append((key, primary[key], data[key]))

    context = {
        'data': data_triples,
        'MAX_SUBMISSION_LIMIT': MAX_SUBMISSION_LIMIT,
        'ocelot_team_name': ocelot_team_name,
        'ocelot_team_email': ocelot_team_email,
        'ocelot_team_token': ocelot_team_token,
        'publication_name_form': publication_name_form,
    }
    return render(request, 'leaderboard/teampage.html', context=context)


def updates(request):
    """Renders OCELoT updates page."""

    (
        ocelot_team_name,
        ocelot_team_email,
        ocelot_team_token,
    ) = _get_team_data(request)

    context = {
        'MAX_SUBMISSION_LIMIT': MAX_SUBMISSION_LIMIT,
        'ocelot_team_name': ocelot_team_name,
        'ocelot_team_email': ocelot_team_email,
        'ocelot_team_token': ocelot_team_token,
    }
    return render(request, 'leaderboard/updates.html', context=context)


def welcome(request):
    """Renders OCELoT welcome (registration confirmation) page."""

    (
        ocelot_team_name,
        ocelot_team_email,
        ocelot_team_token,
    ) = _get_team_data(request)

    if not ocelot_team_token:
        _msg = 'You need to be signed in to access this page.'
        messages.warning(request, _msg)
        return HttpResponseRedirect('/')

    context = {
        'ocelot_team_name': ocelot_team_name,
        'ocelot_team_email': ocelot_team_email,
        'ocelot_team_token': ocelot_team_token,
    }
    return render(request, 'leaderboard/welcome.html', context=context)<|MERGE_RESOLUTION|>--- conflicted
+++ resolved
@@ -82,11 +82,7 @@
         submissions = Submission.objects.filter(
             test_set=test_set,
             score__gte=0,  # Ignore invalid submissions
-<<<<<<< HEAD
-            is_removed=False,  # Do not show submission marked as removed
-=======
             is_removed=False,  # Ignore any removed submissions
->>>>>>> a966ae22
         ).order_by('-score',)[:MAX_SUBMISSION_DISPLAY_COUNT]
 
         for submission in submissions:
